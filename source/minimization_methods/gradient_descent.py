from typing import Callable, Optional
import numpy as np
from scipy.optimize import OptimizeResult, approx_fprime
from minimization_methods.minimization_in_direction import bisection

def optimalStep(obj_fun: Callable[[np.ndarray], float],
                grad: Optional[Callable[[np.ndarray], np.ndarray]],
                x_0: np.ndarray, args: tuple[float]=(), callback: Callable=None, **kwargs) -> OptimizeResult:
    """_summary_
    Args:
        obj_fun : callable f(x, *args)
            Objective function to be minimized.

        grad : callable f(x, *args)
            Gradient of objective function.

        x_0 : array-like
            Initial guess.

        args : tuple, optional
            Extra arguments passed to the `obj_fun` and `grad`.

        callback : callable f(x), optional
            Function called after each iteration.

        options (dict, optional): 
            maxiter : int
                Maximum number of iterations to perform.
            tol : float
                Tolerance for termination.
            
    Raises:
        ValueError: function called without initial guess

    Returns:
        OptimizeResult
        The optimization result represented as a OptimizeResult object.
        Important attributes are: x the solution,
        success a Boolean flag indicating if the optimizer exited successfully,
        message which describes the cause of the termination.
    """
    if x_0 is None:
        raise ValueError("Must provide initial guess `x0`!")
    if grad is None:
        def grad(x: np.ndarray, *args) -> np.ndarray:
            return approx_fprime(x, obj_fun, *args)
    maxiter: int = kwargs.get("maxiter", 1000)
    tol: float = kwargs.get("tol", 1e-3)
    x: np.ndarray = np.array(x_0, dtype=np.float64)
    trajectory: list[np.ndarray] = [x.copy()]

    it: int
    for it in range(1, maxiter + 1):
        grad_value: np.ndarray = grad(x, *args)
        if np.linalg.norm(grad_value) < tol:
            break
<<<<<<< HEAD
        stepsize: float = bisection(obj_fun=obj_fun, grad=grad, x_0=x, s=-grad_value).x
=======
        stepsize: float = bisection(obj_fun=obj_fun, grad=grad, x_0=x, args=args, s=-grad_value).x
>>>>>>> 45089e6b

        x -= stepsize * grad_value
        trajectory.append(x.copy())
        if callback is not None:
            callback(x)

    success: bool = np.linalg.norm(grad_value) < tol
    msg: str
    if success:
        msg = "Optimization successful"
    else:
        msg = "Optimization failed"

    return OptimizeResult(x=x, success=success, 
                          message=msg, nit=it, 
                          njev=it, trajectory=trajectory)
    


def constantStep(obj_fun: Callable[[np.ndarray], float],
                 grad: Optional[Callable[[np.ndarray], np.ndarray]],
                 x_0: np.ndarray, args: tuple[float] = (), callback: Callable=None,  **kwargs) -> OptimizeResult:
    """_summary_
    Args:
    obj_fun : callable f(x, *args)
        Objective function to be minimized.

    grad : callable f(x, *args)
        Gradient of objective function.

    x0 : array-like
        Initial guess.

    args : tuple, optional
        Extra arguments passed to the `obj_fun` and `grad`.

    callback : callable f(x), optional
        Function called after each iteration.

    options : dict, optional
        A diactionary with solver options.
            maxiter : int
                Maximum number of iterations to perform.
            tol : float
                Tolerance for termination.
            stepsize : float
                guess for step search.  
    Returns
    res : OptimizeResult
        The optimization result represented as a OptimizeResult object.
        Important attributes are: x the solution,
        success a Boolean flag indicating if the optimizer exited successfully,
        message which describes the cause of the termination.
        See OptimizeResult for a description of other attributes.
    """
    if x_0 is None:
        raise ValueError("Must provide initial guess `x_0`!")
    if grad is None:
        def grad(x: np.ndarray, *args) -> np.ndarray:
            return approx_fprime(x, obj_fun, *args)

    maxiter: int = kwargs.get("maxiter", 1000)
    tol: float = kwargs.get("tol", 1e-3)

    x: np.ndarray = np.array(x_0, dtype=np.float64)
    stepsize: float = kwargs.get("stepsize", 1e-1)
    trajectory: list[np.ndarray] = [x.copy()]

    it: int
    for it in range(1, maxiter+1):
        grad_value: np.ndarray = grad(x, *args)

        if np.linalg.norm(grad_value) < tol:
            break
<<<<<<< HEAD

=======
>>>>>>> 45089e6b
        x -= stepsize * grad_value
        trajectory.append(x.copy())

        if callback is not None:
            callback(x)

    success: bool =  np.linalg.norm(grad_value) < tol

    msg: str
    if success:
        msg = "Optimization successful"
    else:
        msg = "Optimization failed"

    return OptimizeResult(x=x, success=success, message=msg,
                          grad_value=grad_value, 
                          nit=it, njev=it, trajectory=trajectory)
<|MERGE_RESOLUTION|>--- conflicted
+++ resolved
@@ -54,11 +54,7 @@
         grad_value: np.ndarray = grad(x, *args)
         if np.linalg.norm(grad_value) < tol:
             break
-<<<<<<< HEAD
-        stepsize: float = bisection(obj_fun=obj_fun, grad=grad, x_0=x, s=-grad_value).x
-=======
         stepsize: float = bisection(obj_fun=obj_fun, grad=grad, x_0=x, args=args, s=-grad_value).x
->>>>>>> 45089e6b
 
         x -= stepsize * grad_value
         trajectory.append(x.copy())
@@ -133,10 +129,6 @@
 
         if np.linalg.norm(grad_value) < tol:
             break
-<<<<<<< HEAD
-
-=======
->>>>>>> 45089e6b
         x -= stepsize * grad_value
         trajectory.append(x.copy())
 
